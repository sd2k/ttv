--- conflicted
+++ resolved
@@ -17,13 +17,8 @@
 indicatif = "0.15.0"
 jemallocator = "0.3.2"
 log = "0.4.11"
-<<<<<<< HEAD
 rand = "0.8.0"
-rand_chacha = "0.2.2"
-=======
-rand = "0.7.3"
 rand_chacha = "0.3.0"
->>>>>>> 702646ca
 rayon = "1.5.0"
 structopt = "0.3.21"
 try_from = "0.3.2"